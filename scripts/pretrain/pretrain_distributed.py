import datetime
import logging
import os
import random
from pathlib import Path

import hydra
import numpy as np
import torch
<<<<<<< HEAD
from acegen.models import models as model_mapping
=======
>>>>>>> f67d3f09
from acegen.data import load_dataset, SMILESDataset
from acegen.models import models as model_mapping
from acegen.rl_env import generate_complete_smiles, SMILESEnv
from acegen.vocabulary import SMILESVocabulary, tokenizer_options
from rdkit import Chem
from tensordict.utils import remove_duplicates
from tokenizer import Tokenizer
from torch.distributed import barrier, destroy_process_group, init_process_group
from torch.nn.parallel import DistributedDataParallel
from torch.utils.data import DataLoader
from torch.utils.data.distributed import DistributedSampler
from torchrl.envs import InitTracker, TensorDictPrimer, TransformedEnv
from torchrl.record.loggers import get_logger
from tqdm import tqdm


logging.basicConfig(
    level=logging.INFO,
    filename="pretraining.log",
    format="%(asctime)s - %(levelname)s - %(message)s",
)


# Wraps the actor into a module for DDP
class Model(torch.nn.Module):
    def __init__(self, actor, device):
        super().__init__()
        self.actor = actor
        self.device = device
        self.actor.to(device)

    def forward(self, batch):

        batch = batch.to(self.device)
        target = batch.get("action")

        # Forward pass
        dist = self.actor.get_dist(batch)

        # Loss
        loss_actor = (-dist.log_prob(target) * batch["mask"]).sum(-1).mean()

        return loss_actor


def print_master(msg):
    barrier()
    if int(os.environ["RANK"]) == 0:
        print(msg)
        logging.info(msg)
    barrier()


@hydra.main(config_path=".", config_name="config", version_base="1.2")
def main(cfg: "DictConfig"):

    # Initialize processes
    if "WORLD_SIZE" not in os.environ:
        raise RuntimeError("the script has to be started with torchrun.")
    init_process_group(backend="nccl", timeout=datetime.timedelta(days=1))
    master = int(os.environ["RANK"]) == 0
    local_rank = int(os.environ["LOCAL_RANK"])
    device = f"cuda:{local_rank}" if torch.cuda.is_available() else "cpu"

    # Set the default device
    # NOTE: this shouldn't be needed, but something is screwed down the stack
    torch.cuda.set_device(device)

    if master:
        seed = cfg.seed
        random.seed(int(seed))
        np.random.seed(int(seed))
        torch.manual_seed(int(seed))
        os.makedirs(cfg.model_log_dir, exist_ok=True)

    logging.info("\nConstructing vocabulary...")
    if master:
        vocabulary = SMILESVocabulary.create_from_smiles(
            load_dataset(cfg.train_dataset_path),
            tokenizer=tokenizer_options[cfg.tokenizer](),
        )
        save_path = Path(cfg.model_log_dir) / "vocabulary.ckpt"
        torch.save(vocabulary.state_dict(), save_path)
    barrier()

    # Load vocabulary from a file
    vocabulary = SMILESVocabulary()
    vocabulary.load_state_dict(torch.load(save_path))
    vocabulary.tokenizer = Tokenizer()

    logging.info("\nPreparing dataset and dataloader...")
    if master:
        dataset = SMILESDataset(
            cache_path=cfg.dataset_log_dir,
            dataset_path=cfg.train_dataset_path,
            vocabulary=vocabulary,
            randomize_smiles=cfg.randomize_smiles,
        )
    barrier()

    # Create datasets in other processes
    dataset = SMILESDataset(
        cache_path=cfg.dataset_log_dir,
        dataset_path=cfg.train_dataset_path,
        vocabulary=vocabulary,
        randomize_smiles=cfg.randomize_smiles,
    )

    dataloader = DataLoader(
        dataset,
        batch_size=cfg.batch_size,
        sampler=DistributedSampler(dataset),
        drop_last=True,
        shuffle=False,  # Needs to be False with DistributedSampler
        num_workers=4,
        collate_fn=dataset.collate_fn,
    )

    logging.info("\nCreating model...")
    if cfg.model in model_mapping:
        create_model, _, _, _, _, _ = model_mapping[cfg.model]
    else:
        raise ValueError(f"Unknown model type {cfg.model}")

    actor_training, actor_inference = create_model(vocabulary_size=len(vocabulary))
    actor_training = DistributedDataParallel(Model(actor_training, device))
    actor_inference.to(device)

    logging.info("\nCreating test environment...")
    test_env = SMILESEnv(
        start_token=vocabulary.start_token_index,
        end_token=vocabulary.end_token_index,
        length_vocabulary=len(vocabulary),
        batch_size=100,
        device=device,
    )
    test_env = TransformedEnv(test_env)
    test_env.append_transform(InitTracker())
    if hasattr(actor_inference, "rnn_spec"):
        # Create a transform to populate initial tensordict with rnn recurrent states equal to 0.0
        primers = actor_inference.rnn_spec.expand(cfg.num_test_smiles)
        rhs_primer = TensorDictPrimer(primers)
        test_env.append_transform(rhs_primer)

    logging.info("\nCreating test scoring function...")

    def valid_smiles(smiles_list):
        result_tensor = torch.zeros(len(smiles_list))
        for i, smiles in enumerate(smiles_list):
            mol = Chem.MolFromSmiles(smiles)
            if mol is not None:
                result_tensor[i] = 1.0
        return result_tensor

    logging.info("\nCreating optimizer...")
    actor_optimizer = torch.optim.Adam(actor_training.parameters(), lr=cfg.lr)
    lr_scheduler = torch.optim.lr_scheduler.StepLR(
        actor_optimizer, step_size=1, gamma=cfg.lr_decay_per_epoch
    )

    logger = None
    if cfg.logger_backend:
        logging.info("\nCreating logger...")
        logger = get_logger(
            cfg.logger_backend,
            logger_name=Path.cwd(),
            experiment_name=cfg.agent_name,
            wandb_kwargs={
                "config": dict(cfg),
                "project": cfg.experiment_name,
                "group": cfg.agent_name,
            },
        )

    # Calculate number of parameters
    num_params = sum(param.numel() for param in actor_training.parameters())
    logging.info(f"Number of policy parameters {num_params:,}")

    logging.info("\nStarting pretraining...")
    actor_losses = torch.zeros(len(dataloader))
    for epoch in range(1, cfg.epochs):

        actor_losses.zero_()

        with tqdm(enumerate(dataloader), total=len(dataloader)) as tepoch:

            tepoch.set_description(f"Epoch {epoch}")

            for step, batch_td in tepoch:

                # Forward pass
                batch_td = batch_td.to(device)
                loss_actor = actor_training(batch_td)

                # Backward pass
                actor_optimizer.zero_grad()
                loss_actor.backward()
                actor_optimizer.step()
                actor_losses[step] = loss_actor.item()

            # Generate test smiles
            smiles = generate_complete_smiles(test_env, actor_inference, max_length=100)
            num_valid_smiles = valid_smiles(
                [vocabulary.decode(smi.cpu().numpy()) for smi in smiles.get("action")]
            ).sum()
            unique_smiles = remove_duplicates(smiles, key="action")

            # Log
            if logger and master:
                logger.log_scalar("loss_actor", actor_losses.mean(), step=epoch)
                logger.log_scalar("num_test_valid_smiles", num_valid_smiles, step=epoch)
                logger.log_scalar(
                    "num_test_unique_smiles", len(unique_smiles), step=epoch
                )
                logger.log_scalar("lr", lr_scheduler.get_lr()[0], step=epoch)

            # Decay learning rate
            lr_scheduler.step()

        save_path = Path(cfg.model_log_dir) / f"pretrained_actor_epoch_{epoch}.pt"
        torch.save(actor_training.state_dict(), save_path)

    print_master("Finished!")
    destroy_process_group()


if __name__ == "__main__":
    main()<|MERGE_RESOLUTION|>--- conflicted
+++ resolved
@@ -7,10 +7,7 @@
 import hydra
 import numpy as np
 import torch
-<<<<<<< HEAD
 from acegen.models import models as model_mapping
-=======
->>>>>>> f67d3f09
 from acegen.data import load_dataset, SMILESDataset
 from acegen.models import models as model_mapping
 from acegen.rl_env import generate_complete_smiles, SMILESEnv
